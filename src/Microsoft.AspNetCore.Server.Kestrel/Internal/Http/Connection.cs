// Copyright (c) .NET Foundation. All rights reserved.
// Licensed under the Apache License, Version 2.0. See License.txt in the project root for license information.

using System;
using System.Diagnostics;
using System.IO;
using System.Threading;
using System.Threading.Tasks;
using Microsoft.AspNetCore.Server.Kestrel.Filter;
using Microsoft.AspNetCore.Server.Kestrel.Filter.Internal;
using Microsoft.AspNetCore.Server.Kestrel.Internal.Infrastructure;
using Microsoft.AspNetCore.Server.Kestrel.Internal.Networking;
using Microsoft.Extensions.Internal;
using Microsoft.Extensions.Logging;

namespace Microsoft.AspNetCore.Server.Kestrel.Internal.Http
{
    using System.IO.Pipelines;

    public class Connection : ConnectionContext, IConnectionControl
    {
        // Base32 encoding - in ascii sort order for easy text based sorting
        private static readonly string _encode32Chars = "0123456789ABCDEFGHIJKLMNOPQRSTUV";

        private static readonly Action<UvStreamHandle, int, object> _readCallback =
            (handle, status, state) => ReadCallback(handle, status, state);
        private static readonly Func<UvStreamHandle, int, object, Libuv.uv_buf_t> _allocCallback =
            (handle, suggestedsize, state) => AllocCallback(handle, suggestedsize, state);

        // Seed the _lastConnectionId for this application instance with
        // the number of 100-nanosecond intervals that have elapsed since 12:00:00 midnight, January 1, 0001
        // for a roughly increasing _requestId over restarts
        private static long _lastConnectionId = DateTime.UtcNow.Ticks;

        private readonly UvStreamHandle _socket;
        private readonly Frame _frame;
        //private ConnectionFilterContext _filterContext;
        //private LibuvStream _libuvStream;
        //private FilteredStreamAdapter _filteredStreamAdapter;
        //private Task _readInputTask;

        private TaskCompletionSource<object> _socketClosedTcs = new TaskCompletionSource<object>();
        private BufferSizeControl _bufferSizeControl;

        private long _lastTimestamp;
        private long _timeoutTimestamp = long.MaxValue;
        private TimeoutAction _timeoutAction;
        private WritableBuffer? _currentWritableBuffer;

        public Connection(ListenerContext context, UvStreamHandle socket) : base(context)
        {
            _socket = socket;
            socket.Connection = this;
            ConnectionControl = this;

            ConnectionId = GenerateConnectionId(Interlocked.Increment(ref _lastConnectionId));

            if (ServerOptions.Limits.MaxRequestBufferSize.HasValue)
            {
                _bufferSizeControl = new BufferSizeControl(ServerOptions.Limits.MaxRequestBufferSize.Value, this, Thread);
            }

            Input = context.ServiceContext.PipelineFactory.Create();
            Output = new SocketOutput(Thread, _socket, this, ConnectionId, Log, ThreadPool);

            var tcpHandle = _socket as UvTcpHandle;
            if (tcpHandle != null)
            {
                RemoteEndPoint = tcpHandle.GetPeerIPEndPoint();
                LocalEndPoint = tcpHandle.GetSockIPEndPoint();
            }

            _frame = FrameFactory(this);
            _lastTimestamp = Thread.Loop.Now();
        }

        // Internal for testing
        internal Connection()
        {
        }

        public KestrelServerOptions ServerOptions => ListenerContext.ServiceContext.ServerOptions;
        private Func<ConnectionContext, Frame> FrameFactory => ListenerContext.ServiceContext.FrameFactory;
        private IKestrelTrace Log => ListenerContext.ServiceContext.Log;
        private IThreadPool ThreadPool => ListenerContext.ServiceContext.ThreadPool;
        private ServerAddress ServerAddress => ListenerContext.ServerAddress;
        private KestrelThread Thread => ListenerContext.Thread;

        public void Start()
        {
            Log.ConnectionStart(ConnectionId);

            // Start socket prior to applying the ConnectionFilter
            _socket.ReadStart(_allocCallback, _readCallback, this);

           // if (ServerOptions.ConnectionFilter == null)
           // {
                _frame.Start();
            //}
            //else
            //{
                //_libuvStream = new LibuvStream(Input, Output);

                //_filterContext = new ConnectionFilterContext
                //{
                //    Connection = _libuvStream,
                //    Address = ServerAddress
                //};

                //try
                //{
                //    ServerOptions.ConnectionFilter.OnConnectionAsync(_filterContext).ContinueWith((task, state) =>
                //    {
                //        var connection = (Connection)state;

                //        if (task.IsFaulted)
                //        {
                //            connection.Log.LogError(0, task.Exception, "ConnectionFilter.OnConnection");
                //            connection.ConnectionControl.End(ProduceEndType.SocketDisconnect);
                //        }
                //        else if (task.IsCanceled)
                //        {
                //            connection.Log.LogError("ConnectionFilter.OnConnection Canceled");
                //            connection.ConnectionControl.End(ProduceEndType.SocketDisconnect);
                //        }
                //        else
                //        {
                //            connection.ApplyConnectionFilter();
                //        }
                //    }, this);
                //}
                //catch (Exception ex)
                //{
                //    Log.LogError(0, ex, "ConnectionFilter.OnConnection");
                //    ConnectionControl.End(ProduceEndType.SocketDisconnect);
                //}
            //}
        }

        public Task StopAsync()
        {
            _frame.StopAsync();
            _frame.Input.CompleteReader();

            return _socketClosedTcs.Task;
        }

        public virtual Task AbortAsync(Exception error = null)
        {
            // Frame.Abort calls user code while this method is always
            // called from a libuv thread.
            ThreadPool.Run(() =>
            {
                _frame.Abort(error);
            });

            return _socketClosedTcs.Task;
        }

        // Called on Libuv thread
        public virtual void OnSocketClosed()
        {
            _frame.FrameStartedTask.ContinueWith((task, state) =>
            {
                var connection = (Connection)state;

                //if (_filteredStreamAdapter != null)
                //{
                //    Task.WhenAll(_readInputTask, _frame.StopAsync()).ContinueWith((task2, state2) =>
                //    {
                //        var connection2 = (Connection)state2;
                //        connection2._filterContext.Connection.Dispose();
                //        connection2._filteredStreamAdapter.Dispose();
                //    }, connection);
                //}
            }, this);

            Input.CompleteReader();
            Input.CompleteWriter();
            _socketClosedTcs.TrySetResult(null);
        }

        // Called on Libuv thread
        public void Tick(long timestamp)
        {
            if (timestamp > PlatformApis.VolatileRead(ref _timeoutTimestamp))
            {
                ConnectionControl.CancelTimeout();

                if (_timeoutAction == TimeoutAction.SendTimeoutResponse)
                {
                    _frame.SetBadRequestState(RequestRejectionReason.RequestTimeout);
                }

                StopAsync();
            }

            Interlocked.Exchange(ref _lastTimestamp, timestamp);
        }

        private void ApplyConnectionFilter()
        {
            //if (_filterContext.Connection != _libuvStream)
            //{
            //    _filteredStreamAdapter = new FilteredStreamAdapter(ConnectionId, _filterContext.Connection, Thread.Memory, Log, ThreadPool, _bufferSizeControl);

            //    _frame.Input = _filteredStreamAdapter.SocketInput;
            //    _frame.Output = _filteredStreamAdapter.SocketOutput;

<<<<<<< HEAD
            //    _readInputTask = _filteredStreamAdapter.ReadInputAsync();
            //}
=======
                // Don't attempt to read input if connection has already closed.
                // This can happen if a client opens a connection and immediately closes it.
                _readInputTask = _socketClosedTcs.Task.Status == TaskStatus.WaitingForActivation ?
                    _filteredStreamAdapter.ReadInputAsync() :
                    TaskCache.CompletedTask;
            }
>>>>>>> 81a8ba03

            //_frame.PrepareRequest = _filterContext.PrepareRequest;
            _frame.Start();
        }

        private static Libuv.uv_buf_t AllocCallback(UvStreamHandle handle, int suggestedSize, object state)
        {
            return ((Connection)state).OnAlloc(handle, suggestedSize);
        }

        private unsafe Libuv.uv_buf_t OnAlloc(UvStreamHandle handle, int suggestedSize)
        {
            Console.WriteLine(nameof(OnAlloc));
            var currentWritableBuffer = Input.Alloc(2048);
            Debug.Assert(_currentWritableBuffer == null);
            _currentWritableBuffer = currentWritableBuffer;

            void* dataPtr;
            var tryGetPointer = currentWritableBuffer.Memory.TryGetPointer(out dataPtr);
            Debug.Assert(tryGetPointer);

            return handle.Libuv.buf_init(
                (IntPtr)dataPtr,
                currentWritableBuffer.Memory.Length);
        }

        private static void ReadCallback(UvStreamHandle handle, int status, object state)
        {
            ((Connection)state).OnRead(handle, status);
        }

        private void OnRead(UvStreamHandle handle, int status)
        {
            WritableBuffer currentWritableBuffer;
            if (status == 0)
            {
                // A zero status does not indicate an error or connection end. It indicates
                // there is no data to be read right now.
                // See the note at http://docs.libuv.org/en/v1.x/stream.html#c.uv_read_cb.
                // We need to clean up whatever was allocated by OnAlloc.
                currentWritableBuffer = _currentWritableBuffer.Value;
                _currentWritableBuffer = null;
                currentWritableBuffer.FlushAsync();
                return;
            }

            var normalRead = status > 0;
            var normalDone = status == Constants.EOF;
            var errorDone = !(normalDone || normalRead);
            var readCount = normalRead ? status : 0;

            if (normalRead)
            {
                Log.ConnectionRead(ConnectionId, readCount);
            }
            else
            {
                _socket.ReadStop();

                if (normalDone)
                {
                    Log.ConnectionReadFin(ConnectionId);
                }
            }

            IOException error = null;
            if (errorDone)
            {
                Exception uvError;
                handle.Libuv.Check(status, out uvError);

                // Log connection resets at a lower (Debug) level.
                if (status == Constants.ECONNRESET)
                {
                    Log.ConnectionReset(ConnectionId);
                }
                else
                {
                    Log.ConnectionError(ConnectionId, uvError);
                }

                error = new IOException(uvError.Message, uvError);
            }
            if (readCount != 0)
            {
                currentWritableBuffer = _currentWritableBuffer.Value;
                _currentWritableBuffer = null;

<<<<<<< HEAD
                Console.WriteLine(nameof(currentWritableBuffer.Advance));
                currentWritableBuffer.Advance(readCount);
                currentWritableBuffer.FlushAsync().GetAwaiter().GetResult();
            }
            if (errorDone)
=======
            Input.IncomingComplete(readCount, error);

            if (!normalRead)
>>>>>>> 81a8ba03
            {
                AbortAsync(error);
            }
        }

        void IConnectionControl.Pause()
        {
            Log.ConnectionPause(ConnectionId);
            _socket.ReadStop();
        }

        void IConnectionControl.Resume()
        {
            Log.ConnectionResume(ConnectionId);
            try
            {
                _socket.ReadStart(_allocCallback, _readCallback, this);
            }
            catch (UvException)
            {
                // ReadStart() can throw a UvException in some cases (e.g. socket is no longer connected).
                // This should be treated the same as OnRead() seeing a "normalDone" condition.
                Log.ConnectionReadFin(ConnectionId);
                Input.CompleteWriter();
            }
        }

        void IConnectionControl.End(ProduceEndType endType)
        {
            switch (endType)
            {
                case ProduceEndType.ConnectionKeepAlive:
                    Log.ConnectionKeepAlive(ConnectionId);
                    break;
                case ProduceEndType.SocketShutdown:
                case ProduceEndType.SocketDisconnect:
                    Log.ConnectionDisconnect(ConnectionId);
                    ((SocketOutput)Output).End(endType);
                    break;
            }
        }

        void IConnectionControl.SetTimeout(long milliseconds, TimeoutAction timeoutAction)
        {
            Debug.Assert(_timeoutTimestamp == long.MaxValue, "Concurrent timeouts are not supported");

            AssignTimeout(milliseconds, timeoutAction);
        }

        void IConnectionControl.ResetTimeout(long milliseconds, TimeoutAction timeoutAction)
        {
            AssignTimeout(milliseconds, timeoutAction);
        }

        void IConnectionControl.CancelTimeout()
        {
            Interlocked.Exchange(ref _timeoutTimestamp, long.MaxValue);
        }

        private void AssignTimeout(long milliseconds, TimeoutAction timeoutAction)
        {
            _timeoutAction = timeoutAction;

            // Add KestrelThread.HeartbeatMilliseconds extra milliseconds since this can be called right before the next heartbeat.
            Interlocked.Exchange(ref _timeoutTimestamp, _lastTimestamp + milliseconds + KestrelThread.HeartbeatMilliseconds);
        }

        private static unsafe string GenerateConnectionId(long id)
        {
            // The following routine is ~310% faster than calling long.ToString() on x64
            // and ~600% faster than calling long.ToString() on x86 in tight loops of 1 million+ iterations
            // See: https://github.com/aspnet/Hosting/pull/385

            // stackalloc to allocate array on stack rather than heap
            char* charBuffer = stackalloc char[13];

            charBuffer[0] = _encode32Chars[(int)(id >> 60) & 31];
            charBuffer[1] = _encode32Chars[(int)(id >> 55) & 31];
            charBuffer[2] = _encode32Chars[(int)(id >> 50) & 31];
            charBuffer[3] = _encode32Chars[(int)(id >> 45) & 31];
            charBuffer[4] = _encode32Chars[(int)(id >> 40) & 31];
            charBuffer[5] = _encode32Chars[(int)(id >> 35) & 31];
            charBuffer[6] = _encode32Chars[(int)(id >> 30) & 31];
            charBuffer[7] = _encode32Chars[(int)(id >> 25) & 31];
            charBuffer[8] = _encode32Chars[(int)(id >> 20) & 31];
            charBuffer[9] = _encode32Chars[(int)(id >> 15) & 31];
            charBuffer[10] = _encode32Chars[(int)(id >> 10) & 31];
            charBuffer[11] = _encode32Chars[(int)(id >> 5) & 31];
            charBuffer[12] = _encode32Chars[(int)id & 31];

            // string ctor overload that takes char*
            return new string(charBuffer, 0, 13);
        }
    }
}<|MERGE_RESOLUTION|>--- conflicted
+++ resolved
@@ -207,17 +207,12 @@
             //    _frame.Input = _filteredStreamAdapter.SocketInput;
             //    _frame.Output = _filteredStreamAdapter.SocketOutput;
 
-<<<<<<< HEAD
-            //    _readInputTask = _filteredStreamAdapter.ReadInputAsync();
-            //}
-=======
                 // Don't attempt to read input if connection has already closed.
                 // This can happen if a client opens a connection and immediately closes it.
-                _readInputTask = _socketClosedTcs.Task.Status == TaskStatus.WaitingForActivation ?
-                    _filteredStreamAdapter.ReadInputAsync() :
-                    TaskCache.CompletedTask;
-            }
->>>>>>> 81a8ba03
+               // _readInputTask = _socketClosedTcs.Task.Status == TaskStatus.WaitingForActivation ?
+               //     _filteredStreamAdapter.ReadInputAsync() :
+               //     TaskCache.CompletedTask;
+            //}
 
             //_frame.PrepareRequest = _filterContext.PrepareRequest;
             _frame.Start();
@@ -306,17 +301,11 @@
                 currentWritableBuffer = _currentWritableBuffer.Value;
                 _currentWritableBuffer = null;
 
-<<<<<<< HEAD
                 Console.WriteLine(nameof(currentWritableBuffer.Advance));
                 currentWritableBuffer.Advance(readCount);
                 currentWritableBuffer.FlushAsync().GetAwaiter().GetResult();
             }
-            if (errorDone)
-=======
-            Input.IncomingComplete(readCount, error);
-
             if (!normalRead)
->>>>>>> 81a8ba03
             {
                 AbortAsync(error);
             }
